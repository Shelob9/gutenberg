--- conflicted
+++ resolved
@@ -65,14 +65,10 @@
     "babel-plugin-transform-runtime": "6.23.0",
     "babel-preset-env": "1.6.0",
     "babel-traverse": "6.26.0",
-<<<<<<< HEAD
     "chai": "4.1.2",
+    "check-node-version": "3.1.1",
     "chromedriver": "2.33.2",
-    "codecov": "2.3.0",
-=======
-    "check-node-version": "3.1.1",
     "codecov": "3.0.0",
->>>>>>> 75570267
     "concurrently": "3.5.0",
     "cross-env": "3.2.4",
     "cypress": "1.1.4",
@@ -89,12 +85,8 @@
     "gettext-parser": "1.3.0",
     "jest": "22.0.1",
     "jest-enzyme": "4.0.1",
-<<<<<<< HEAD
     "mocha": "4.0.1",
-    "node-sass": "4.5.3",
-=======
     "node-sass": "4.7.2",
->>>>>>> 75570267
     "pegjs": "0.10.0",
     "pegjs-loader": "0.5.4",
     "phpegjs": "1.0.0-beta7",
