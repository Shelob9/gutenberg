--- conflicted
+++ resolved
@@ -146,7 +146,6 @@
 		}
 
 		// Focus node when focus state is programmatically transferred.
-<<<<<<< HEAD
 		if ( this.props.focus ) {
 			const prevFocusToolbar = prevProps.focus && prevProps.focus.toolbar;
 			if ( this.props.focus.toolbar ) {
@@ -154,13 +153,11 @@
 					// we want the first toolbar item that is focusable but not in the default tab cycle
 					this.focusToolbarItem();
 				}
-			} else if ( ! prevProps.focus || prevFocusToolbar ) {
+			} else if ( ! prevProps.focus && ! this.node.contains( document.activeElement ) ) {
 				this.node.focus();
-			}
-=======
-		if ( this.props.focus && ! prevProps.focus && ! this.node.contains( document.activeElement ) ) {
-			this.node.focus();
->>>>>>> a9de9d20
+			} else if ( prevFocusToolbar ) {
+				this.node.focus();
+			}
 		}
 
 		// Bind or unbind mousemove from page when user starts or stops typing
