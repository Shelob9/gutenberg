--- conflicted
+++ resolved
@@ -21,24 +21,8 @@
 import BlockInspectorButton from '../block-settings-menu/block-inspector-button';
 import BlockModeToggle from '../block-settings-menu/block-mode-toggle';
 import BlockDeleteButton from '../block-settings-menu/block-delete-button';
-<<<<<<< HEAD
-import { isMac } from '../utils/dom';
-import { getBlockMode } from '../selectors';
-
-import { focusBlockEdit } from '../actions';
-
-/**
- * Module Constants
- */
-const { ESCAPE, F10 } = keycodes;
-
-function metaKeyPressed( event ) {
-	return isMac() ? event.metaKey : ( event.ctrlKey && ! event.altKey );
-}
-=======
 import { getBlockMode, getSelectedBlock } from '../selectors';
 import UnknownConverter from '../block-settings-menu/unknown-converter';
->>>>>>> a092f04e
 
 class BlockToolbar extends Component {
 	constructor() {
@@ -55,36 +39,6 @@
 		} ) );
 	}
 
-<<<<<<< HEAD
-	onKeyDown( event ) {
-		if ( metaKeyPressed( event ) ) {
-			this.metaCount++;
-		}
-	}
-
-	onKeyUp( event ) {
-		const shouldFocusToolbar = this.metaCount === 1 || ( event.keyCode === F10 && event.altKey );
-		this.metaCount = 0;
-
-		if ( shouldFocusToolbar ) {
-			const tabbables = focus.tabbable.find( this.toolbar );
-			if ( tabbables.length ) {
-				tabbables[ 0 ].focus();
-			}
-		}
-	}
-
-	onToolbarKeyDown( event ) {
-		if ( event.keyCode !== ESCAPE ) {
-			return;
-		}
-
-		this.props.focusBlockEdit();
-		event.stopPropagation();
-	}
-
-=======
->>>>>>> a092f04e
 	render() {
 		const { showMobileControls } = this.state;
 		const { block, mode } = this.props;
@@ -135,25 +89,13 @@
 	}
 }
 
-<<<<<<< HEAD
 export default connect(
-	( state, ownProps ) => ( {
-		mode: getBlockMode( state, ownProps.uid ),
-	} ),
+	( state ) => {
+		const block = getSelectedBlock( state );
 
-	( dispatch, ownProps ) => ( {
-		focusBlockEdit( ) {
-			dispatch( focusBlockEdit( ownProps.uid ) )
-		},
-	} ),
-)( BlockToolbar );
-=======
-export default connect( ( state ) => {
-	const block = getSelectedBlock( state );
-
-	return ( {
-		block,
-		mode: block ? getBlockMode( state, block.uid ) : null,
-	} );
-} )( BlockToolbar );
->>>>>>> a092f04e
+		return ( {
+			block,
+			mode: block ? getBlockMode( state, block.uid ) : null,
+		} );
+	}
+)( BlockToolbar );