--- conflicted
+++ resolved
@@ -19,15 +19,9 @@
 	"main": "build/index.js",
 	"module": "build-module/index.js",
 	"dependencies": {
-<<<<<<< HEAD
 		"@wordpress/element": "file:../element",
 		"@wordpress/hooks": "file:../hooks",
 		"lodash": "4.17.10"
-=======
-		"@wordpress/element": "^1.0.0-alpha.2",
-		"@wordpress/hooks": "1.1.6",
-		"lodash": "4.17.5"
->>>>>>> 3d009d29
 	},
 	"publishConfig": {
 		"access": "public"
